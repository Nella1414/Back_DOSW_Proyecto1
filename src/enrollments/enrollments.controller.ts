--- conflicted
+++ resolved
@@ -55,11 +55,7 @@
   })
   @ApiResponse({ status: 404, description: 'Student or group not found' })
   @ApiResponse({ status: 409, description: 'Student already enrolled' })
-<<<<<<< HEAD
-  enrollStudent(
-=======
   async enrollStudent(
->>>>>>> c173c37a
     @Param('studentCode') studentCode: string,
     @Param('groupId') groupId: string,
   ) {
