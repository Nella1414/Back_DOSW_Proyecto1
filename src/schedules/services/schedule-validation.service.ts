--- conflicted
+++ resolved
@@ -402,16 +402,7 @@
     return start1Min < end2Min && start2Min < end1Min;
   }
 
-<<<<<<< HEAD
-  /**
-   * Detects schedule conflicts within a student's schedule for all days.
-   * Used to find overlapping classes in the current schedule.
-   * @param schedule - Array of daily schedules with classes.
-   * @returns Array of conflict objects with details.
-   */
-  async detectScheduleConflicts(schedule: any[]): Promise<any[]> {
-    const conflicts: any[] = [];
-=======
+
   async detectScheduleConflicts(
     schedule: Array<{
       dayOfWeek: number;
@@ -465,7 +456,7 @@
       };
       conflictType: string;
     }> = [];
->>>>>>> 5c6e6b5c
+
     const daysOfWeek = [
       'Domingo',
       'Lunes',
