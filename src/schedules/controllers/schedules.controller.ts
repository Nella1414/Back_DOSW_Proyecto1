--- conflicted
+++ resolved
@@ -283,8 +283,8 @@
     );
   }
 
-<<<<<<< HEAD
-  // B1. US-0014: Validación de formato de fecha
+
+  
   if ((error as Error).message.includes('Invalid') && 
       (error as Error).message.includes('date format')) {
     throw new HttpException(
@@ -293,7 +293,7 @@
     );
   }
 
-  // Validaciones existentes
+  
   if (
     (error as Error).message.includes('Invalid period') ||
     (error as Error).message.includes('not closed')
@@ -309,27 +309,8 @@
     HttpStatus.INTERNAL_SERVER_ERROR,
   );
 }
-=======
-      if (error instanceof HttpException) {
-        throw error;
-      }
-
-      if (
-        (error as Error).message.includes('Invalid period') ||
-        (error as Error).message.includes('not closed')
-      ) {
-        throw new HttpException(
-          (error as Error).message,
-          HttpStatus.BAD_REQUEST,
-        );
-      }
-
-      throw new HttpException(
-        `Error retrieving historical schedules: ${(error as Error).message}`,
-        HttpStatus.INTERNAL_SERVER_ERROR,
-      );
-    }
->>>>>>> 5c6e6b5c
+
+
   }
 
   /**
