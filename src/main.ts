import { NestFactory } from '@nestjs/core';
import { ValidationPipe, Logger } from '@nestjs/common';
import { DocumentBuilder, SwaggerModule } from '@nestjs/swagger';
import { AppModule } from './app/app.module';
import { ConfigService } from '@nestjs/config';

/**
 * Bootstrap function for the SIRHA (Student Information and Registration Hub API)
 *
 * Initializes and configures the NestJS application with comprehensive
 * middleware setup, security configurations, and professional API documentation.
 */
async function bootstrap() {
  // Create application logger
  const logger = new Logger('Bootstrap');

  // Initialize NestJS application
  const app = await NestFactory.create(AppModule);

  logger.log('SIRHA Application starting...');

  // ===== SWAGGER API DOCUMENTATION CONFIGURATION =====

  /**
   * Professional Swagger/OpenAPI Configuration
   *
   * Provides comprehensive API documentation with professional metadata,
   * security definitions, and detailed endpoint information for developers.
   */
  const swaggerConfig = new DocumentBuilder()
    .setTitle('SIRHA - Student Information & Registration Hub API')
    .setDescription(
      `
# SIRHA API - Academic Management System

A comprehensive REST API for academic student information management and course registration built with **NestJS**, **MongoDB**, and **TypeScript**.

## **Key Features**

### **Authentication & Security**
- **JWT Authentication**: Secure token-based authentication system
- **Google OAuth Integration**: Single Sign-On with Google accounts
- **Role-Based Access Control**: Granular permissions (ADMIN, DEAN, STUDENT)
- **Rate Limiting**: API protection against abuse (100 requests/minute)
- **Input Validation**: Comprehensive data validation and sanitization

### **Student Management**
- **Complete CRUD Operations**: Create, read, update, and delete student records
- **Academic Program Association**: Link students to their academic programs
- **Progress Tracking**: Monitor semester advancement and academic standing
- **Data Integrity**: Maintain referential integrity across all operations

### **Academic Administration**
- **Course Catalog Management**: Comprehensive course information system
- **Enrollment Processing**: Handle student course registrations and waitlists
- **Change Request Management**: Process enrollment modifications
- **Academic Progress Monitoring**: Track student advancement through programs

### **Reporting & Analytics**
- **Comprehensive Reports**: Academic analytics and administrative insights
- **Real-time Data**: Up-to-date information for decision making
- **Export Capabilities**: Data export in various formats

## **Authentication**

This API uses **Bearer Token** authentication. Include your JWT token in the Authorization header:

\`\`\`
Authorization: Bearer <your-jwt-token>
\`\`\`

### **Getting Started**
1. Register a new account using \`POST /auth/register\`
2. Login to receive your JWT token using \`POST /auth/login\`
3. Include the token in all subsequent requests

### **Google OAuth**
- Use \`GET /auth/google\` to initiate Google Sign-In
- Automatic account creation for new Google users
- Seamless integration with existing accounts

## **Rate Limiting**

API requests are limited to **100 requests per minute** per IP address to ensure fair usage and system stability.

## **Architecture**

Built with modern technologies and best practices:
- **Framework**: NestJS 11.x with TypeScript
- **Database**: MongoDB with Mongoose ODM
- **Authentication**: JWT + Google OAuth 2.0
- **Validation**: class-validator with comprehensive rules
- **Documentation**: Swagger/OpenAPI 3.0
- **Security**: Rate limiting, RBAC, input sanitization

## **Response Format**

All API responses follow consistent JSON format with proper HTTP status codes and error handling.

## **Support**

For API support and documentation issues, please refer to the comprehensive endpoint documentation below.
    `,
    )
    .setVersion('1.0.2')
    .setContact('Development Team', '', '')
    .addServer('http://localhost:3000', 'Development Server')
    .addTag(
      'Authentication',
      'User authentication, registration, and Google OAuth',
    )
    .addTag(
      'Student Management',
      'Complete student CRUD operations and profile management',
    )
    .addTag(
      'User Management',
      'User account administration and role management',
    )
    .addTag('Faculty', 'Faculty and department management')
    .addTag('Programs', 'Academic program definitions and curriculum')
    .addTag('Courses', 'Course catalog and academic content management')
    .addTag('Schedules', 'Class scheduling and timetable management')
    .addTag('Enrollments', 'Student course enrollment and registration')
    .addTag('Waitlists', 'Course waitlist management and processing')
    .addTag('Academic Progress', 'Academic progress monitoring and tracking')
    .addTag('Change Requests', 'Enrollment change requests and modifications')
    .addTag('Reports', 'Academic analytics and administrative reporting')
    .addBearerAuth(
      {
        type: 'http',
        scheme: 'bearer',
        bearerFormat: 'JWT',
        name: 'JWT Token',
        description: 'Enter your JWT token received from login endpoint',
        in: 'header',
      },
      'JWT-auth',
    )
    .addSecurityRequirements('JWT-auth')
    .build();

  // Generate Swagger document
  const document = SwaggerModule.createDocument(app, swaggerConfig, {
    operationIdFactory: (controllerKey: string, methodKey: string) => methodKey,
    deepScanRoutes: true,
  });

  // Setup Swagger UI with custom options
  SwaggerModule.setup('doc', app, document, {
    customSiteTitle: 'SIRHA API Documentation',
    customfavIcon: '/favicon.ico',
    customCss: `
      .swagger-ui .topbar { display: none }
      .swagger-ui .info { margin: 20px 0 }
      .swagger-ui .info .title { color: #ff0000ff; font-size: 2.5rem; }
      .swagger-ui .scheme-container { background: #ffffffff; padding: 20px; border-radius: 5px; }
    `,
    swaggerOptions: {
      persistAuthorization: true,
      displayRequestDuration: true,
      docExpansion: 'list',
      filter: true,
      showRequestHeaders: true,
      tryItOutEnabled: true,
    },
  });

  logger.log('Swagger documentation available at: http://localhost:3000/doc');

  // ===== GLOBAL MIDDLEWARE CONFIGURATION =====

  /**
   * Global Validation Pipe
   *
   * Provides comprehensive input validation, transformation, and sanitization
   * for all incoming requests to ensure data integrity and security.
   */
  app.useGlobalPipes(
    new ValidationPipe({
      transform: true, // Automatically transform payloads to DTO instances
      whitelist: true, // Strip properties that do not have decorators
      forbidNonWhitelisted: true, // Throw error when non-whitelisted properties are present
      transformOptions: {
        enableImplicitConversion: true, // Enable automatic type conversion
      },
      disableErrorMessages: process.env.NODE_ENV === 'production', // Hide detailed errors in production
    }),
  );

  /**
   * CORS Configuration
   *
   * Enables cross-origin requests from the frontend application
   * with secure defaults and credential support.
   */
  const configService = app.get(ConfigService);
  const corsOrigin = configService.get<string>('FRONTEND_URL') || 'http://localhost:5173';

  app.enableCors({
<<<<<<< HEAD
    origin: process.env.FRONTEND_URL || 'http://localhost:5173',
=======
    origin: corsOrigin,
>>>>>>> 5c6e6b5c
    credentials: true,
    methods: ['GET', 'POST', 'PUT', 'PATCH', 'DELETE', 'OPTIONS'],
    allowedHeaders: ['Content-Type', 'Authorization', 'Accept'],
  });

  // ===== APPLICATION STARTUP =====

  const port = process.env.PORT || 3000;
  await app.listen(port);

  logger.log(`SIRHA API Server running on: http://localhost:${port}`);
  logger.log(`API Documentation: http://localhost:${port}/doc`);
  logger.log(
    `CORS enabled for: ${process.env.FRONTEND_URL || 'http://localhost:5173'}`,
  );

  logger.log('Application bootstrap completed successfully');
}

// Start the application with error handling
bootstrap().catch((error) => {
  const logger = new Logger('Bootstrap');
  logger.error('Failed to start SIRHA application:', error);
  process.exit(1);
});<|MERGE_RESOLUTION|>--- conflicted
+++ resolved
@@ -198,11 +198,9 @@
   const corsOrigin = configService.get<string>('FRONTEND_URL') || 'http://localhost:5173';
 
   app.enableCors({
-<<<<<<< HEAD
+
     origin: process.env.FRONTEND_URL || 'http://localhost:5173',
-=======
-    origin: corsOrigin,
->>>>>>> 5c6e6b5c
+
     credentials: true,
     methods: ['GET', 'POST', 'PUT', 'PATCH', 'DELETE', 'OPTIONS'],
     allowedHeaders: ['Content-Type', 'Authorization', 'Accept'],
