import { Module } from '@nestjs/common';
import { MongooseModule } from '@nestjs/mongoose';
import { ChangeRequestsService } from './services/change-requests.service';
import { StateTransitionService } from './services/state-transition.service';
import { StateManagementService } from './services/state-management.service';
import { StateAuditService } from './services/state-audit.service';
import { CurrentStateService } from './services/current-state.service';
import { ChangeRequestsController } from './change-requests.controller';
import {
  ChangeRequest,
  ChangeRequestSchema,
} from './entities/change-request.entity';
import {
  RequestStateDefinition,
  RequestStateDefinitionSchema,
} from './entities/request-state-definition.entity';
import {
  RequestStateHistory,
  RequestStateHistorySchema,
} from './entities/request-state-history.entity';
<<<<<<< HEAD
import {
  ValidTransition,
  ValidTransitionSchema,
} from './entities/valid-transition.entity';
=======
>>>>>>> b7c18649
import { Student, StudentSchema } from '../students/entities/student.entity';
import { User, UserSchema } from '../users/entities/user.entity';
import {
  CourseGroup,
  CourseGroupSchema,
} from '../course-groups/entities/course-group.entity';
import { Course, CourseSchema } from '../courses/entities/course.entity';
import {
  Enrollment,
  EnrollmentSchema,
} from '../enrollments/entities/enrollment.entity';
import {
  AcademicPeriod,
  AcademicPeriodSchema,
} from '../academic-periods/entities/academic-period.entity';
import { Program, ProgramSchema } from '../programs/entities/program.entity';
import { SchedulesModule } from '../schedules/schedules.module';


@Module({
  imports: [
    SchedulesModule,
    MongooseModule.forFeature([
      { name: ChangeRequest.name, schema: ChangeRequestSchema },
      { name: RequestStateDefinition.name, schema: RequestStateDefinitionSchema },
      { name: RequestStateHistory.name, schema: RequestStateHistorySchema },
<<<<<<< HEAD
      { name: ValidTransition.name, schema: ValidTransitionSchema },
=======
>>>>>>> b7c18649
      { name: Student.name, schema: StudentSchema },
      { name: User.name, schema: UserSchema },
      { name: CourseGroup.name, schema: CourseGroupSchema },
      { name: Course.name, schema: CourseSchema },
      { name: Enrollment.name, schema: EnrollmentSchema },
      { name: AcademicPeriod.name, schema: AcademicPeriodSchema },
      { name: Program.name, schema: ProgramSchema },
    ]),
  ],
  controllers: [ChangeRequestsController],
  providers: [
    ChangeRequestsService,
    StateTransitionService,
    StateManagementService,
    StateAuditService,
    CurrentStateService,
  ],
  exports: [
    ChangeRequestsService,
    StateTransitionService,
    StateManagementService,
    StateAuditService,
    CurrentStateService,
  ],
})
export class ChangeRequestsModule {}<|MERGE_RESOLUTION|>--- conflicted
+++ resolved
@@ -18,13 +18,13 @@
   RequestStateHistory,
   RequestStateHistorySchema,
 } from './entities/request-state-history.entity';
-<<<<<<< HEAD
+
 import {
   ValidTransition,
   ValidTransitionSchema,
 } from './entities/valid-transition.entity';
-=======
->>>>>>> b7c18649
+
+
 import { Student, StudentSchema } from '../students/entities/student.entity';
 import { User, UserSchema } from '../users/entities/user.entity';
 import {
@@ -51,10 +51,9 @@
       { name: ChangeRequest.name, schema: ChangeRequestSchema },
       { name: RequestStateDefinition.name, schema: RequestStateDefinitionSchema },
       { name: RequestStateHistory.name, schema: RequestStateHistorySchema },
-<<<<<<< HEAD
+
       { name: ValidTransition.name, schema: ValidTransitionSchema },
-=======
->>>>>>> b7c18649
+
       { name: Student.name, schema: StudentSchema },
       { name: User.name, schema: UserSchema },
       { name: CourseGroup.name, schema: CourseGroupSchema },
